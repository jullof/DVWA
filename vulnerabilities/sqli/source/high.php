--- conflicted
+++ resolved
@@ -1,28 +1,24 @@
-<?php
-
-if( isset( $_SESSION [ 'id' ] ) ) {
-	// Get input
-	$id = $_SESSION[ 'id' ];
-
-	// Check database
-	$query  = "SELECT first_name, last_name FROM users WHERE user_id = '$id' LIMIT 1;";
-<<<<<<< HEAD
-	$result = mysqli_query($GLOBALS["___mysqli_ston"], $query ) or die( '<pre>Something went wrong.</pre>' );
-=======
-	$result = mysqli_query($GLOBALS["___mysqli_ston"],  $query ) or die( '<pre>Something went wrong.</pre>' );
->>>>>>> 20fdc703
-
-	// Get results
-	while( $row = mysqli_fetch_assoc( $result ) ) {
-		// Get values
-		$first = $row["first_name"];
-		$last  = $row["last_name"];
-
-		// Feedback for end user
-		$html .= "<pre>ID: {$id}<br />First name: {$first}<br />Surname: {$last}</pre>";
-	}
-
-	((is_null($___mysqli_res = mysqli_close($GLOBALS["___mysqli_ston"]))) ? false : $___mysqli_res);		
-}
-
-?>
+<?php
+
+if( isset( $_SESSION [ 'id' ] ) ) {
+	// Get input
+	$id = $_SESSION[ 'id' ];
+
+	// Check database
+	$query  = "SELECT first_name, last_name FROM users WHERE user_id = '$id' LIMIT 1;";
+	$result = mysqli_query($GLOBALS["___mysqli_ston"], $query ) or die( '<pre>Something went wrong.</pre>' );
+
+	// Get results
+	while( $row = mysqli_fetch_assoc( $result ) ) {
+		// Get values
+		$first = $row["first_name"];
+		$last  = $row["last_name"];
+
+		// Feedback for end user
+		$html .= "<pre>ID: {$id}<br />First name: {$first}<br />Surname: {$last}</pre>";
+	}
+
+	((is_null($___mysqli_res = mysqli_close($GLOBALS["___mysqli_ston"]))) ? false : $___mysqli_res);		
+}
+
+?>